--- conflicted
+++ resolved
@@ -40,10 +40,6 @@
 py-algorand-sdk = "^2.5.0"
 babel = "^2.14.0"
 cytoolz = "^0.12.2"
-<<<<<<< HEAD
-=======
-fastapi = ">=0.109,<0.111"
->>>>>>> 831357d5
 httpx = "^0.26.0"
 pytest-httpx = "0.29.0"
 pydantic-settings = "^2.1.0"
@@ -60,21 +56,12 @@
 mypy-extensions = "^1.0.0"
 pre-commit = "^3.7.1"
 pydocstyle = "^6.3.0"
-<<<<<<< HEAD
 pylint = "^3.1.0"
 pytest = "^8.2.0"
 pyupgrade = "^3.15.2"
 safety = "^3.2.0"
 coverage = "^7.5.1"
 coverage-badge = "^1.1.1"
-=======
-pylint = "^3.0.3"
-pytest = ">=7.4.4,<9.0.0"
-pyupgrade = "^3.15.0"
-safety = ">=2.3.5,<4.0.0"
-coverage = "^7.4.0"
-coverage-badge = "^1.1.0"
->>>>>>> 831357d5
 pytest-html = "^4.1.1"
 pytest-cov = "^5.0.0"
 ruff = "^0.4.4"
