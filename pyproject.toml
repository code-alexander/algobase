--- conflicted
+++ resolved
@@ -5,11 +5,7 @@
 
 [tool.poetry]
 name = "humblepy"
-<<<<<<< HEAD
-version = "0.6.0"
-=======
 version = "0.6.1"
->>>>>>> 5d38b940
 description = "A type-safe Python library for interacting with assets on Algorand."
 readme = "README.md"
 authors = ["humblepy <alexandercodes@proton.me>"]
